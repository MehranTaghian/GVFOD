import setuptools
from setuptools import Extension
import numpy as np

with open("README.md", "r") as fh:
    long_description = fh.read()

extmodule = Extension('gvfod.clearn', sources=['gvfod/clearn/clearn.c', 'gvfod/clearn/utils.c'],
<<<<<<< HEAD
                      include_dirs=[np.get_include(),])
=======
                      include_dirs=[np.get_include(), ])
>>>>>>> a677090e

setuptools.setup(
    name="GVFOD",  # Replace with your own username
    version="0.0.1",
    author="Andy Wong",
    author_email="andy.wong@ualberta.ca",
    description="General Value Function based outlier detection",
    long_description=long_description,
    long_description_content_type="text/markdown",
    url="https://github.com/leafloose/thesis_code",
    packages=setuptools.find_packages(),
    install_requires=[
        "numpy",
        "pyod",
        "pandas",
        "tqdm",
        "sklearn"
    ],
    classifiers=[
        "Programming Language :: Python :: 3",
        "License :: OSI Approved :: MIT License",
        "Operating System :: OS Independent",
    ],
    python_requires='>=3.6',
    ext_modules=[extmodule],
)<|MERGE_RESOLUTION|>--- conflicted
+++ resolved
@@ -6,11 +6,7 @@
     long_description = fh.read()
 
 extmodule = Extension('gvfod.clearn', sources=['gvfod/clearn/clearn.c', 'gvfod/clearn/utils.c'],
-<<<<<<< HEAD
-                      include_dirs=[np.get_include(),])
-=======
                       include_dirs=[np.get_include(), ])
->>>>>>> a677090e
 
 setuptools.setup(
     name="GVFOD",  # Replace with your own username
