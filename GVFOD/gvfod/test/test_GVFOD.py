--- conflicted
+++ resolved
@@ -68,42 +68,6 @@
     def test_online(self):
         pct_train = 0.6  # Percentage of training data
 
-<<<<<<< HEAD
-        X, y = get_robot_arm_data()
-        X_nor = X[y == 0]
-        X_nor = X_nor[:int(len(X_nor) * pct_normal)]
-        X_abn = X[y != 0]
-
-        model = GVFOD(space=[[10, 180],  # Angle limits
-                             [-1, 1],  # Torque limits
-                             [0, 300]],  # Tension limits
-                      divs_per_dim=[4, 4, 4],
-                      wrap_idxs=None,
-                      int_idxs=None,
-                      numtilings=32,
-                      discount_rate=0.986,
-                      learn_rate=0.005,
-                      lamda=0.25,
-                      beta=1000,
-                      contamination=0.05)
-
-        cutoff = int(len(X_nor) * pct_train)
-        start = time.time()
-        print("Starting fitting")
-        model.fit(X_nor[:cutoff])
-        print(f"It takes {time.time() - start}s to train {cutoff} samples.")
-
-        normal_pred = model.predict(X_nor)
-        abnorm_pred = model.predict(X_abn)
-
-        acc = accuracy_score(
-            [0]*len(normal_pred) + [1] * len(abnorm_pred),
-            np.hstack([normal_pred, abnorm_pred]))
-        print("Accuracy score is:", acc)
-        self.assertGreaterEqual(acc, 0.6)
-        if pct_normal in results:
-            self.assertEqual(acc, results[pct_normal])
-=======
         for pct_normal in OGVFOD_results:  # Percentage of normal data to use in both train/test
             X, y = get_robot_arm_data()
             X_nor = X[y == 0]
@@ -142,7 +106,6 @@
                 [0] * len(normal_pred) + [1] * len(abnorm_pred),
                 np.hstack([normal_pred, abnorm_pred]))
             print("Accuracy score is:", acc)
->>>>>>> a677090e
 
 
 if __name__ == '__main__':
