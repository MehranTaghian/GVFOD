import numpy as np
import pandas as pd
from tqdm import trange

from . import flearn, flearn_ude


class TDLambdaGVF:
    FLOATEPS = np.finfo(np.float).eps

    def __init__(self, state_size, discount_rate, learn_rate, lamda, beta):
        self.state_size = state_size
        self.w = np.zeros(self.state_size)
        self.z = np.zeros(self.state_size)  # Eligibility trace
        self.gamma = discount_rate
        self.alpha = learn_rate
        self.lamda = lamda

        self.beta = beta

        self.tderrors = np.array([0])
        self.surprise = np.array([0])

    def value(self, x):
        return np.sum(self.w[x])

    def learn(self, x, y):
        assert len(y) == x.shape[0]
        assert y.ndim == 1
<<<<<<< HEAD
        if not np.all(x >= 0):
            print(x.min(), np.where(x == x.min()))
            raise ValueError("There exists negative phi")
=======
        assert np.all(x >= 0) and np.all(x < self.state_size)
>>>>>>> a677090e

        self.tderrors = np.zeros(len(y))
        flearn(np.ascontiguousarray(x, dtype=np.uintp),
               np.ascontiguousarray(y),
               self.tderrors, self.w,
               self.z, self.gamma,
               self.lamda, self.alpha)

        self.surprise = self._surprise(self.beta)

        return self.tderrors, self.surprise

    def eval(self, x, y):
        assert len(y) == x.shape[0]
        assert y.ndim == 1
<<<<<<< HEAD
        assert np.all(x >= 0)
=======
        assert np.all(x >= 0) and np.all(x < self.state_size)

>>>>>>> a677090e
        self.tderrors = np.zeros(len(y))

        flearn(np.ascontiguousarray(x, dtype=np.uintp),
               np.ascontiguousarray(y),
               self.tderrors, self.w,
               self.z, self.gamma,
               self.lamda, alpha=0.)

        self.surprise = self._surprise(self.beta)

        return self.tderrors, self.surprise

    def learn_eval(self, x, y):
        assert len(y) == x.shape[0]
        assert y.ndim == 1
        assert np.all(x >= 0) and np.all(x < self.state_size)
        self.tderrors = np.zeros_like(y)
        self.surprise = np.zeros_like(y)

        flearn_ude(np.ascontiguousarray(x, dtype=np.uintp),
                  np.ascontiguousarray(y),
                  self.tderrors, self.w,
                  self.z, self.gamma,
                  self.lamda, self.alpha,
                  self.surprise, self.beta)

        return self.tderrors, self.surprise

    def _tde_ma(self, n):
        ret = np.cumsum(self.tderrors)
        ret[n:] = ret[n:] - ret[:-n]
        return ret / n

    def _surprise(self, beta):
        std = pd.Series(self.tderrors).expanding(2).std(ddof=1)
        std = std.fillna(0).values
        surprise = np.abs(np.divide(self._tde_ma(beta), (std + self.FLOATEPS)))
        surprise[[0, 1, -1]] = 0
        return surprise<|MERGE_RESOLUTION|>--- conflicted
+++ resolved
@@ -27,13 +27,7 @@
     def learn(self, x, y):
         assert len(y) == x.shape[0]
         assert y.ndim == 1
-<<<<<<< HEAD
-        if not np.all(x >= 0):
-            print(x.min(), np.where(x == x.min()))
-            raise ValueError("There exists negative phi")
-=======
         assert np.all(x >= 0) and np.all(x < self.state_size)
->>>>>>> a677090e
 
         self.tderrors = np.zeros(len(y))
         flearn(np.ascontiguousarray(x, dtype=np.uintp),
@@ -49,12 +43,8 @@
     def eval(self, x, y):
         assert len(y) == x.shape[0]
         assert y.ndim == 1
-<<<<<<< HEAD
-        assert np.all(x >= 0)
-=======
         assert np.all(x >= 0) and np.all(x < self.state_size)
 
->>>>>>> a677090e
         self.tderrors = np.zeros(len(y))
 
         flearn(np.ascontiguousarray(x, dtype=np.uintp),
