<<<<<<< HEAD
from .GVFOD import GVFOD
=======
from .RLOD import RLOD
from newclearn import newclearn
>>>>>>> 6cccbefd
<|MERGE_RESOLUTION|>--- conflicted
+++ resolved
@@ -1,6 +1,2 @@
-<<<<<<< HEAD
 from .GVFOD import GVFOD
-=======
-from .RLOD import RLOD
 from newclearn import newclearn
->>>>>>> 6cccbefd
