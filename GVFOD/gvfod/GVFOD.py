--- conflicted
+++ resolved
@@ -136,14 +136,6 @@
         for sensor_idx in range(self.n_sensors):
             if X[:, sensor_idx].max() > self.space[sensor_idx, 1]:
                 raise ValueError(f"Value for sensor {sensor_idx}: {X[:, sensor_idx].max()} "
-<<<<<<< HEAD
-                                 f"exceeds max: {self.space[sensor_idx,1]}")
-            if X[:, sensor_idx].min() < self.space[sensor_idx, 0]:
-                raise ValueError(f"Value for sensor {sensor_idx}: {X[:, sensor_idx].min()} "
-                                 f"exceeds min: {self.space[sensor_idx,0]}")
-
-        return np.ascontiguousarray(X)
-=======
                                  f"exceeds max: {self.space[sensor_idx, 1]}")
             if X[:, sensor_idx].min() < self.space[sensor_idx, 0]:
                 raise ValueError(f"Value for sensor {sensor_idx}: {X[:, sensor_idx].min()} "
@@ -158,7 +150,6 @@
                 bias_unit=True
             )
         return np.ascontiguousarray(X - self.means)
->>>>>>> a677090e
 
     def decision_function(self, X):
         n_samples = len(X)
