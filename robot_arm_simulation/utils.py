--- conflicted
+++ resolved
@@ -5,8 +5,6 @@
 from numpy.random import randn
 from scipy.interpolate import interp1d
 from scipy.linalg import solve
-
-import exp_gvfod.vis_train_size
 
 
 def get_angle(a, b, c):
@@ -94,17 +92,12 @@
     for s in range(5):
         fgp = gp.gp(seed=s)
         y = np.array([fgp(xi) for xi in x])
-        exp_gvfod.vis_train_size.plot(x, y)
-<<<<<<< HEAD
+        axs[0].plot(x, y)
     axs[0].set(xlabel=r'$x$', ylabel=r'$y=f(x)$    $\sigma=1$, $l=0.01$', title="5 Random Samples of a Gaussian Process")
-=======
-    axs[0].set(xlabel=r'$x$', ylabel=r'$y=f(x)$    $\sigma=1$, $l=0.01$',
-               title="5 Random Samples of a Gaussian Process")
->>>>>>> a677090e
 
     noise = Noise(1)
     for s in range(5):
         fn = noise.noise()
         y = np.array([fn(xi) for xi in x])
-        exp_gvfod.vis_train_size.plot(x, y)
+        axs[1].plot(x, y)
     axs[1].set(xlabel=r'$x$', ylabel=r'$y=f(x)$    $\sigma=1$', title="5 Random Samples of White Noise")