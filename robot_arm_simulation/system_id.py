"""
A script for identifying the ODE parameters of the robot-arm testbed, based upon 2 sweeps (40s of data) of the arm.

Uses the torque as input, with the arm position as output. The loss is calculated as the SSE of the calculated vs true
arm positions.

Optimization is done with the hyperopt package. Distributed optimization is done using the MongoDB client, implemented
within hyperopt.
"""
import math

import numpy as np
import pandas as pd
from scipy import interpolate

from utils import get_angle, ssign, dssign


class RobotArmDynamics:
    _optimized_params = {
        # Each element is a list as a convenience - for easy import from mongodb.
<<<<<<< HEAD
        "C_L": [7.754053340318941],
        "EA": [228683.40910380596],
        "I_a": [0.7998366012552908],
        "I_i": [0.0000076247991338112775],
        "J_m": [0.00007169807869039366],
        "base_T": [103.33648180365707],
        "f1a": [1.0054212586179159e-7],
        "f1i": [0.000008759429298399925],
        "f1m": [0.000733212725122382],
        "f2a": [0.00007124624119157751],
        "f2i": [0.00002654171589850479],
        "f2m": [0.00003291848574352592],
        "l_1": [0.12703456979972452],
        "l_2": [0.15267175382956208],
        "l_3": [0.17752707305351303],
        "r_a": [0.01876925397249465],
        "r_i": [0.010629471842817557],
        "r_m": [0.014584106186187471],
        "slope1": [-0.2406915305880129],
        "slope2": [0.21543999065227667]
=======
        "C_L": [6.6633544478366495],
        "EA": [174388.62144965833],
        "I_a": [0.7906157135035278],
        "I_i": [0.000008558186054715617],
        "J_m": [0.00013108554681123485],
        "base_T": [110.87862925115707],
        "f1a": [1.4129360140919265e-7],
        "f1i": [0.000007626581489053154],
        "f1m": [0.0006634106668629292],
        "f2a": [0.00007716518208965043],
        "f2i": [0.00003074601549551998],
        "f2m": [0.00004162790299003434],
        "l_1": [0.12650016515777088],
        "l_2": [0.15193752939477279],
        "l_3": [0.17729639030823133],
        "r_a": [0.018934005373129833],
        "r_i": [0.010188008453955382],
        "r_m": [0.014895654953218457],
        "slope1": [-0.23723147775251083],
        "slope2": [0.21294515050284282]
>>>>>>> 5470cfb8
    }
    optimized_params = {k: v[0] for k, v in _optimized_params.items()}

    " Default parameters (empirical values used where possible) for the robot arm simulation"
<<<<<<< HEAD
    r_m, r_i, r_a = 0.0122, 0.0122, 0.0189
    J_m, I_i, I_a = 8.235E-5, 2.4449E-6, 0.5472
    l_1, l_2, l_3 = 0.127, 0.1524, 0.1778
    EA, C_L = 7057.9, 7.449
    base_T = 150,
    slope1, slope2 = 0., 0.
    f1m, f2m, f1i, f2i, f1a, f2a = 0., 0., 0., 0., 0., 0.

    # Read data
    data = pd.read_csv(r"test_data.csv")
    data.columns = ["Time", "Run", "Direction", "Angle", "Torque", "Tension"]

    @staticmethod
    def _normal_force(T_m_i, T_i_a, T_a_m, angle_m, angle_i, angle_a):
        # Calculates the normal force applied on the belt by the pulley (used for calculating friction)
        Nm = math.sqrt(T_a_m ** 2 + T_m_i ** 2 - 2 * T_a_m * T_m_i * math.cos(math.pi - angle_m))
        Ni = math.sqrt(T_m_i ** 2 + T_i_a ** 2 - 2 * T_m_i * T_i_a * math.cos(math.pi - angle_i))
        Na = math.sqrt(T_i_a ** 2 + T_a_m ** 2 - 2 * T_i_a * T_a_m * math.cos(math.pi - angle_a))
        return Nm, Ni, Na

    @staticmethod
    def _tensions(y, base_T, d_1, d_2, d_3, k_1, k_2, k_3, r_a, r_i, r_m):
        T_m_i = base_T + k_1 * (y[2] * r_i - y[0] * r_m) + d_1 * (y[3] * r_i - y[1] * r_m)
        T_i_a = base_T + k_2 * (y[4] * r_a - y[2] * r_i) + d_2 * (y[5] * r_a - y[3] * r_i)
        T_a_m = base_T + k_3 * (y[0] * r_m - y[4] * r_a) + d_3 * (y[1] * r_m - y[5] * r_a)
        T_m_i = max(T_m_i, 0)
        T_i_a = max(T_i_a, 0)
        T_a_m = max(T_a_m, 0)
        return T_m_i, T_i_a, T_a_m

    def __init__(self, use_optimized_params=False, **kwargs):
        """
        Sets up the ordinary differential equation describing the dynamics of the robot arm.
        After initialization, there will be an ode method ode(self, time, y) that describes
            the dynamics of the robot arm:
                                    dx/dt = f(x, t)
        All values are in standard SI units. Length: m, Time: s, Mass: kg, etc.

        Notes on the equations:
            Angular values follow the convention of (+) direction being CCW. Starting from the motor,
            the chain of components (in CCW) direction is the
            1. Motor
            2. Belt (subscript 1, or _i_m)
            3. Idler (Tensioner) pulley
            4. Belt (subscript 2, or _a_i)
            5. Arm pulley
            6. Belt (subscript 3, or _m_a)

            The robot arm does not roll on a flat surface. Depending on the position of the arm, there is torque induced
            by the incline, which is estimated using the slope1 and slope2. This is calculated by
                                    T_arm = slope1 * sin(y[4]) + slope2 * cos(y[4])
                                    where y[4] is the arm angle
            both slope1 and slope2 have units of Nm

            Frictional torque will have 6 parameters: 2 for each pulley, all multiplied by the normal force on that
            pulley. f1m, f2m are for the motor. f1i, f2i are for the idler. f1a, f2a are for the arm.
                                    N = sqrt(T1**2 + T2**2 - 2 * T1 * T2 * cos(pi - theta))
                                    friction = -N * (f1 * sign(y[i]) + f2 * y[i])
                where y[i] is the [angular] velocity, and sign(y[i]) is the direction of travel. The sign function
                used is a sigmoid, to allow for differentiability.
            f1 has units of m, and f2 has units of s.

        Args:
            Use the stored 'optimal' paramters.

        Keyword Args:
            r_m: radius, motor pulley
            r_i: radius, idler pulley
            r_a: radius, arm
            J_m: Moment of inertia, motor and armature assembly
            I_i: Moment of inertia, idler
            I_a: Moment of inertia, arm
            l_1: length of belt 1 (m)
            l_2: length of belt 2
            l_3: length of belt 3
            EA: Young's modulus * cross sectional area of belt. Units of N
            C_L: Dampening per unit length. Units of N/(m/s) / m = Ns/m^2
            base_T: Static / equilibrium tension of the belt.
            slope1: same as above
            slope2: same as above
            f1m: same as above
            f2m: same as above
            f1i: same as above
            f2i: same as above
            f1a: same as above
            f2a: same as above
            jac: Boolean. Whether to return the Jacobian of the ODE instead, d/dx (dx/dt)

        Returns:
            A callable function, of the form f(t,y) which returns one of two possibilities
            if not jac:
                returns a 6x1 vector of dy/dt
            if jac:
                returns a 6x6 gradient matrix, of d/dy (dy/dt)

        """
        if not all(k in RobotArmDynamics.__dict__ for k in kwargs.keys()):
            raise ValueError("Unknown keyword argument provided")

        # Set the parameters of the robot arm
        if use_optimized_params:
            self.__dict__.update({k: v[0] for k, v in self.optimized_params.items()})
        self.__dict__.update(kwargs)  # Now all the parameters can be used with self.k_1 or self.k_2 etc...

        self.angle_m = get_angle(self.l_1, self.l_3, self.l_2)
        self.angle_i = get_angle(self.l_1, self.l_2, self.l_3)
        self.angle_a = get_angle(self.l_2, self.l_3, self.l_1)

        # Calculate the spring constant of the 3 belt lengths (N/m)
        self.k_1, self.k_2, self.k_3 = (self.EA / self.l_1, self.EA / self.l_2, self.EA / (self.l_3 * (2 / 3)))

        # Calculate the dampening of the 3 belt lengths (kg/s = Ns/m)
        self.d_1, self.d_2, self.d_3 = (self.C_L * self.l_1, self.C_L * self.l_2, self.C_L * (self.l_3 * 2 / 3))

        # Set up interpolation function for torque calculated from data (can be overwritten with a PID controller)
        self.torque_interpolator = interpolate.interp1d(
            self.data["Time"],
            self.data["Torque"],
            bounds_error=False,
            fill_value="extrapolate",
        )

    def ode(self, time, y):
        """
        The dynamics of the robot arm system. See __init__ docs for more information.

        Args:
            time: Used to get the torque input, as an input to torque_estimator.
            y: vector of length 6, with elements (motor {pos, vel}, idler {pos, vel}, and arm {pos, vel})

        Returns:
            The derivative of y with respect to time.
        """

        torque = self.torque(time)
        # torque = 0

        # Calculate tensions
        T_m_i, T_i_a, T_a_m = self._tensions(y, self.base_T, self.d_1, self.d_2, self.d_3, self.k_1, self.k_2, self.k_3,
                                             self.r_a, self.r_i, self.r_m)

        # Accounting for non-level surfaces
        T_arm = self.slope1 * math.sin(y[4]) + self.slope2 * math.cos(y[4])

        # The normal force is calculated using cosine law
        Nm, Ni, Na = self._normal_force(T_m_i, T_i_a, T_a_m, self.angle_m, self.angle_i, self.angle_a)

        # Derivatives of positions and velocities (velocity and acceleration)
        dy = np.empty_like(y)
        dy[0] = y[1]
        friction_m = -Nm * (self.f1m * ssign(y[1]) + self.f2m * y[1])
        dy[1] = 1 / self.J_m * ((T_m_i - T_a_m) * self.r_m + torque + friction_m)

        dy[2] = y[3]
        friction_i = -Ni * (self.f1i * ssign(y[3]) + self.f2i * y[3])
        dy[3] = 1 / self.I_i * ((T_i_a - T_m_i) * self.r_i + friction_i)

        dy[4] = y[5]
        friction_a = -Na * (self.f1a * ssign(y[5]) + self.f2a * y[5])
        dy[5] = 1 / self.I_a * ((T_a_m - T_i_a) * self.r_a + T_arm + friction_a)
        # dy[4:6] = 0

        return dy

    def torque(self, t):
        # Can be replaced with a controller. The default torque is interpolated from data.
        return self.torque_interpolator(t)

    def J(self, t, y):
        """ The Jacobian of ode, used for improving speed of the numerical solver. Avoids having the solver
        calculate the Jacobian using finite difference formulas

        Args:
            t: time
            y: state

        Returns:
            6x6 ndarray of the Jacobian of dy/dt; i.e. d/dy(dy/dt)
        """
        # Gradients of the tensions
        dT_m_i = np.array([-self.k_1 * self.r_m, -self.d_1 * self.r_m, self.k_1 * self.r_i, self.d_1 * self.r_i, 0, 0])
        dT_i_a = np.array([0, 0, -self.k_2 * self.r_i, -self.d_2 * self.r_i, self.k_2 * self.r_a, self.d_2 * self.r_a])
        dT_a_m = np.array([self.k_3 * self.r_m, self.d_3 * self.r_m, 0, 0, -self.k_3 * self.r_a, -self.d_3 * self.r_a])

        # Gradients of the frictions
        # Friction is calculated as
        #   friction_m = -Nm * (f1m * np.sign(y[1]) + f2m * y[1])
        # Dependent on the normal forces Nm, Ni, and Na, calculated as
        #   Nm = math.sqrt(T_a_m ** 2 + T_m_i ** 2
        #                  - 2 * T_a_m * T_m_i * math.cos(math.pi - angle_m))

        # Note that d/dx sqrt(f(x)) = f'(x) / (2 * sqrt(x))
        # and taking f(x) = a**2 + b**2 - 2 * a * b * cos(phi),
        # f'(x) = 2 * a * a' + 2 * b * b' - 2 * cos(phi) * (a' * b + a * b')
        # We have all the a', b' available.

        T_m_i, T_i_a, T_a_m = self._tensions(y, self.base_T, self.d_1, self.d_2, self.d_3, self.k_1, self.k_2, self.k_3,
                                             self.r_a, self.r_i, self.r_m)
        Nm, Ni, Na = self._normal_force(T_m_i, T_i_a, T_a_m, self.angle_m, self.angle_i, self.angle_a)

        # Gradients of normal forces
        dNm = ((T_a_m * dT_a_m
                + T_m_i * dT_m_i
                - (math.cos(math.pi - self.angle_m)
                   * (dT_a_m * T_m_i + dT_m_i * T_a_m)))
               / (Nm + 1E-15))
        dNi = ((T_m_i * dT_m_i
                + T_i_a * dT_i_a
                - (math.cos(math.pi - self.angle_i)
                   * (dT_m_i * T_i_a + dT_i_a * T_m_i)))
               / (Ni + 1E-15))
        dNa = ((T_i_a * dT_i_a
                + T_a_m * dT_a_m
                - (math.cos(math.pi - self.angle_a)
                   * (dT_i_a * T_a_m + dT_a_m * T_i_a)))
               / (Na + 1E-15))

        # Calculate the gradient of friction:
        #   friction_m = -Nm * (f1m * ssign(y[1]) + f2m * y[1])
        dfrictionm = -dNm * (self.f2m * y[1]) - np.eye(6)[1] * Nm * (self.f1m * dssign(y[1]) + self.f2m)
        dfrictioni = -dNi * (self.f2i * y[3]) - np.eye(6)[3] * Nm * (self.f1i * dssign(y[3]) + self.f2i)
        dfrictiona = -dNa * (self.f2a * y[5]) - np.eye(6)[5] * Nm * (self.f1a * dssign(y[5]) + self.f2a)

        # Calculate the final gradient: d/dy ( dy/dt )
        jac = np.zeros((6, 6))
        jac[0, :] = [0, 1, 0, 0, 0, 0]
        jac[1, :] = 1 / self.J_m * ((dT_m_i - dT_a_m) * self.r_m + dfrictionm)
        jac[2, :] = [0, 0, 0, 1, 0, 0]
        jac[3, :] = 1 / self.I_i * ((dT_i_a - dT_m_i) * self.r_i + dfrictioni)
        jac[4, :] = [0, 0, 0, 0, 0, 1]
        jac[5, :] = 1 / self.I_a * ((dT_a_m - dT_i_a) * self.r_a + dfrictiona)
        # jac[4:6, :] = 0
        return jac
=======
    defaults = {"r_m": 0.0122, "r_i": 0.0122, "r_a": 0.0189,
                "J_m": 8.235E-5, "I_i": 2.4449E-6, "I_a": 0.5472,
                "l_1": 0.127, "l_2": 0.1524, "l_3": 0.1778,
                "EA": 7057.9,
                "C_L": 7.449, "base_T": 150,
                "slope1": 0., "slope2": 0.,
                "f1m": 0, "f2m": 0,
                "f1i": 0, "f2i": 0,
                "f1a": 0, "f2a": 0,
                }


def ode(time, y, torque_estimator,
        r_m, r_i, r_a,
        J_m, I_i, I_a,
        k_1, k_2, k_3,
        d_1, d_2, d_3,
        angle_m, angle_i, angle_a,
        base_T, slope_1, slope_2,
        f1m, f2m,
        f1i, f2i,
        f1a, f2a):
    """
    An ordinary differential equation describing the dynamics of the robot arm.

    All values are in standard SI units. Length: m, Time: s, Mass: kg, etc.

    Angular values follow the convention of (+) direction being CCW. Starting from the motor, the chain of components
    (in CCW) direction is the
    1. Motor
    2. Belt (subscript 1, or _i_m)
    3. Idler (Tensioner) pulley
    4. Belt (subscript 2, or _a_i)
    5. Arm pulley
    6. Belt (subscript 3, or _m_a)

    The robot arm does not roll on a flat surface. Depending on the position of the arm, there is torque induced by the
    incline, which is estimated using the slope1 and slope2. This is calculated by
                            T_arm = slope_1 * sin(y[4]) + slope_2 * cos(y[4])
                            where y[4] is the arm angle
    both slope_1 and slope_2 have units of Nm

    Frictional torque will have 6 parameters: 2 for each pulley, all multiplied by the normal force on that pulley
    f1m, f2m are for the motor. f1i, f2i are for the idler. f1a, f2a are for the arm.
                            N = sqrt(T1**2 + T2**2 - 2 * T1 * T2 * cos(pi - theta))
                            friction = -N * (f1 * sign(y[i]) + f2 * y[i])
                        where y[i] is the [angular] velocity, and sign(y[i]) is the direction of travel. The sign
                        function used is a sigmoid, to allow for differentiability.
    f1 has units of m, and f2 has units of s.

    Args:
        time: Used to get the torque input, as an input to torque_estimator.
        y: vector of length 6, with elements (motor {pos, vel}, idler {pos, vel}, and arm {pos, vel})
        torque_estimator: a function, where torque_estimator(time) returns the motor torque at the specified time.
        r_m: radius, motor pulley
        r_i: radius, idler pulley
        r_a: radius, arm
        J_m: Moment of inertia, motor and armature assembly
        I_i: Moment of inertia, idler
        I_a: Moment of inertia, arm
        k_1: Spring constant, belt 1 (units of N/m)
        k_2: Spring constant, belt 2
        k_3: Spring constant, belt 3
        d_1: Dampening, belt 1 (Ns/m)
        d_2: Dampening, belt 2
        d_3: Dampening, belt 3
        angle_m: the internal angle between the belts at the motor
        angle_i: the internal angle between the belts at the idler
        angle_a: the internal angle between the belts at the arm
        base_T: Static / equilibrium tension of the belt.
        slope_1: See above
        slope_2: See above
        f1m: See above
        f2m: See above
        f1i: See above
        f2i: See above
        f1a: See above
        f2a: See above

    Returns:
        The derivative of y with respect to time.

    """

    torque = torque_estimator(time)
    # torque = 0

    # Calculate tensions
    T_m_i, T_i_a, T_a_m = tensions(y, base_T, d_1, d_2, d_3, k_1, k_2, k_3, r_a, r_i, r_m)

    # Accounting for non-level surfaces
    T_arm = slope_1 * math.sin(y[4]) + slope_2 * math.cos(y[4])

    # The normal force is calculated using cosine law
    Nm, Ni, Na = normal_force(T_m_i, T_i_a, T_a_m, angle_m, angle_i, angle_a)

    # Derivatives of positions and velocities (velocity and acceleration)
    dy = np.empty_like(y)
    dy[0] = y[1]
    friction_m = -Nm * (f1m * ssign(y[1]) + f2m * y[1])
    dy[1] = 1 / J_m * ((T_m_i - T_a_m) * r_m + torque + friction_m)

    dy[2] = y[3]
    friction_i = -Ni * (f1i * ssign(y[3]) + f2i * y[3])
    dy[3] = 1 / I_i * ((T_i_a - T_m_i) * r_i + friction_i)

    dy[4] = y[5]
    friction_a = -Na * (f1a * ssign(y[5]) + f2a * y[5])
    dy[5] = 1 / I_a * ((T_a_m - T_i_a) * r_a + T_arm + friction_a)
    # dy[4:6] = 0

    return dy


def normal_force(T_m_i, T_i_a, T_a_m, angle_m, angle_i, angle_a):
    Nm = math.sqrt(T_a_m ** 2 + T_m_i ** 2 - 2 * T_a_m * T_m_i * math.cos(math.pi - angle_m))
    Ni = math.sqrt(T_m_i ** 2 + T_i_a ** 2 - 2 * T_m_i * T_i_a * math.cos(math.pi - angle_i))
    Na = math.sqrt(T_i_a ** 2 + T_a_m ** 2 - 2 * T_i_a * T_a_m * math.cos(math.pi - angle_a))
    return Nm, Ni, Na


def tensions(y, base_T, d_1, d_2, d_3, k_1, k_2, k_3, r_a, r_i, r_m):
    T_m_i = base_T + k_1 * (y[2] * r_i - y[0] * r_m) + d_1 * (y[3] * r_i - y[1] * r_m)
    T_i_a = base_T + k_2 * (y[4] * r_a - y[2] * r_i) + d_2 * (y[5] * r_a - y[3] * r_i)
    T_a_m = base_T + k_3 * (y[0] * r_m - y[4] * r_a) + d_3 * (y[1] * r_m - y[5] * r_a)
    T_m_i = max(T_m_i, 0)
    T_i_a = max(T_i_a, 0)
    T_a_m = max(T_a_m, 0)
    return T_m_i, T_i_a, T_a_m


def ode_const(r_m=SystemProperties.defaults["r_m"], r_i=SystemProperties.defaults["r_i"],
              r_a=SystemProperties.defaults["r_a"],

              J_m=SystemProperties.defaults["J_m"], I_i=SystemProperties.defaults["I_i"],
              I_a=SystemProperties.defaults["I_a"],

              l_1=SystemProperties.defaults["l_1"], l_2=SystemProperties.defaults["l_2"],
              l_3=SystemProperties.defaults["l_3"],

              EA=SystemProperties.defaults["EA"],
              C_L=SystemProperties.defaults["C_L"], base_T=SystemProperties.defaults["base_T"],

              slope1=SystemProperties.defaults["slope1"], slope2=SystemProperties.defaults["slope2"],

              f1m=SystemProperties.defaults["f1m"], f2m=SystemProperties.defaults["f2m"],
              f1i=SystemProperties.defaults["f1i"], f2i=SystemProperties.defaults["f2i"],
              f1a=SystemProperties.defaults["f1a"], f2a=SystemProperties.defaults["f2a"],
              jac=False):
    """

    A constructor function that takes arguments describing the physical characteristics of the robot arm,
    and returns an ode function that takes only two arguments:
        dx/dt = f(x, t)
    Args:
        r_m: same as above
        r_i: same as above
        r_a: same as above
        J_m: same as above
        I_i: same as above
        I_a: same as above
        l_1: length of belt 1 (m)
        l_2: length of belt 2
        l_3: length of belt 3
        EA: Young's modulus * cross sectional area of belt. Units of N
        C_L: Dampening per unit length. Units of N/(m/s) / m = Ns/m^2
        base_T: same as above
        slope1: same as above
        slope2: same as above
        f1m: same as above
        f2m: same as above
        f1i: same as above
        f2i: same as above
        f1a: same as above
        f2a: same as above
        jac: Boolean. Whether to return the Jacobian of the ODE instead, d/dx (dx/dt)

    Returns:
        A callable function, of the form f(t,y) which returns one of two possibilities
        if not jac:
            returns a 6x1 vector of dy/dt
        if jac:
            returns a 6x6 gradient matrix, of d/dy (dy/dt)

    """
    # Stiffnesses (N/m)
    # k_1, k_2, k_3 = (k * l_1, k * l_2, k * l_3 * 2 / 3)
    k_1, k_2, k_3 = (EA / l_1, EA / l_2, EA / (l_3 * (2 / 3)))

    # Dampening factors (kg/ (s))
    d_1, d_2, d_3 = (C_L * l_1, C_L * l_2, C_L * (l_3 * 2 / 3))

    # Inner angles of the belts
    # angles = {
    #     "m": get_angle(defaults["l_1"], defaults["l_3"], defaults["l_2"]),
    #     "i": get_angle(defaults["l_1"], defaults["l_2"], defaults["l_3"]),
    #     "a": get_angle(defaults["l_2"], defaults["l_3"], defaults["l_1"]),
    # }
    angle_m = get_angle(l_1, l_3, l_2)
    angle_i = get_angle(l_1, l_2, l_3)
    angle_a = get_angle(l_2, l_3, l_1)

    if not jac:
        # Set up the torque inputs
        torque_interpolator = interpolate.interp1d(data["Time"],
                                                   data["Torque"],
                                                   bounds_error=False,
                                                   fill_value="extrapolate"
                                                   )

        return partial(ode, torque_estimator=torque_interpolator,
                       r_m=r_m, r_i=r_i, r_a=r_a,
                       J_m=J_m, I_i=I_i, I_a=I_a,
                       k_1=k_1, k_2=k_2, k_3=k_3,
                       d_1=d_1, d_2=d_2, d_3=d_3,
                       angle_m=angle_m, angle_i=angle_i, angle_a=angle_a,
                       base_T=base_T, slope_1=slope1, slope_2=slope2,
                       f1m=f1m, f2m=f2m, f1i=f1i, f2i=f2i, f1a=f1a, f2a=f2a)

    else:
        def J(t, y):
            # Gradients of the tensions
            dT_m_i = np.array([-k_1 * r_m, -d_1 * r_m, k_1 * r_i, d_1 * r_i, 0, 0])
            dT_i_a = np.array([0, 0, -k_2 * r_i, -d_2 * r_i, k_2 * r_a, d_2 * r_a])
            dT_a_m = np.array([k_3 * r_m, d_3 * r_m, 0, 0, -k_3 * r_a, -d_3 * r_a])

            # Gradients of the frictions
            # Friction is calculated as
            #   friction_m = -Nm * (f1m * np.sign(y[1]) + f2m * y[1])
            # Dependent on the normal forces Nm, Ni, and Na, calculated as
            #   Nm = math.sqrt(T_a_m ** 2 + T_m_i ** 2
            #                  - 2 * T_a_m * T_m_i * math.cos(math.pi - SystemProperties.angles["m"]))

            # Note that d/dx sqrt(f(x)) = f'(x) / (2 * sqrt(x))
            # and taking f(x) = a**2 + b**2 - 2 * a * b * cos(phi),
            # f'(x) = 2 * a * a' + 2 * b * b' - 2 * cos(phi) * (a' * b + a * b')
            # We have all the a', b' available.

            T_m_i, T_i_a, T_a_m = tensions(y, base_T, d_1, d_2, d_3, k_1, k_2, k_3, r_a, r_i, r_m)
            Nm, Ni, Na = normal_force(T_m_i, T_i_a, T_a_m, angle_m, angle_i, angle_a)

            # Gradients of normal forces
            dNm = ((T_a_m * dT_a_m
                    + T_m_i * dT_m_i
                    - (math.cos(math.pi - angle_m)
                       * (dT_a_m * T_m_i + dT_m_i * T_a_m)))
                   / (Nm + 1E-15))
            dNi = ((T_m_i * dT_m_i
                    + T_i_a * dT_i_a
                    - (math.cos(math.pi - angle_i)
                       * (dT_m_i * T_i_a + dT_i_a * T_m_i)))
                   / (Ni + 1E-15))
            dNa = ((T_i_a * dT_i_a
                    + T_a_m * dT_a_m
                    - (math.cos(math.pi - angle_a)
                       * (dT_i_a * T_a_m + dT_a_m * T_i_a)))
                   / (Na + 1E-15))

            # Calculate the gradient of friction:
            #   friction_m = -Nm * (f1m * ssign(y[1]) + f2m * y[1])
            dfrictionm = -dNm * (f2m * y[1]) - np.eye(6)[1] * Nm * (f1m * dssign(y[1]) + f2m)
            dfrictioni = -dNi * (f2i * y[3]) - np.eye(6)[3] * Nm * (f1i * dssign(y[3]) + f2i)
            dfrictiona = -dNa * (f2a * y[5]) - np.eye(6)[5] * Nm * (f1a * dssign(y[5]) + f2a)

            # Calculate the final gradient: d/dy ( dy/dt )
            jac = np.zeros((6, 6))
            jac[0, :] = [0, 1, 0, 0, 0, 0]
            jac[1, :] = 1 / J_m * ((dT_m_i - dT_a_m) * r_m + dfrictionm)
            jac[2, :] = [0, 0, 0, 1, 0, 0]
            jac[3, :] = 1 / I_i * ((dT_i_a - dT_m_i) * r_i + dfrictioni)
            jac[4, :] = [0, 0, 0, 0, 0, 1]
            jac[5, :] = 1 / I_a * ((dT_a_m - dT_i_a) * r_a + dfrictiona)
            # jac[4:6, :] = 0
            return jac

        return J


def objective(x: Union[list, dict], tight_tol=True, argnames=None):
    """ Same function signature as ode_const(). Used to define the objective for hyperopt """
    if isinstance(x, dict):
        kwargs = x
    else:
        # sensitivity_test does not supply arguments as dict
        kwargs = {k: v for k, v in zip(argnames, x)}
    odefun = ode_const(**kwargs)

    y0 = np.array([5.33249302e-01, 0, 5.33249314e-01, 0, 0.344213835078322, 0])

    start = time.time()
    tol_params = dict() if tight_tol else {"rtol": 1E-2, "atol": 1E-4}
    results = integrate.solve_ivp(
        fun=odefun,
        t_span=(0, 40),
        y0=y0,
        t_eval=data["Time"],
        method='LSODA',
        jac=ode_const(jac=True, **kwargs),
        **tol_params,
    )

    return {
        # Main results
        'loss': np.sum((results.y[4, :] - data["Angle"].values) ** 2),
        'status': STATUS_OK,

        # Other results
        'start_time': start,
        'elapsed': time.time() - start,
        # 'responses': results.y.tostring()
    }


if __name__ == "__main__":
    trials = MongoTrials(r'mongo://melco.cs.ualberta.ca:27017/rasim_db/jobs',
                         exp_key='exp16-fixed-angles')
    space = {
        'r_m': hp.uniform('r_m', 0.01, 0.015),
        'r_i': hp.uniform('r_i', 0.01, 0.015),
        'r_a': hp.uniform('r_a', 0.017, 0.021),
        'J_m': hp.loguniform('J_m', -11, -8),
        'I_i': hp.loguniform('I_i', -15, -11),
        'I_a': hp.uniform('I_a', 0.3, 0.8),
        'l_1': hp.uniform('l_1', 0.126, 0.128),
        'l_2': hp.uniform('l_2', 0.1515, 0.1535),
        'l_3': hp.uniform('l_3', 0.177, 0.179),
        'slope1': hp.normal('slope1', -0.28, 0.02),
        'slope2': hp.normal('slope2', 0.21, 0.02),
        'EA': hp.loguniform('EA', 8, 12.5),
        'C_L': hp.uniform('C_L', 5, 10),
        'base_T': hp.uniform('base_T', 100, 200),
        'f1m': hp.lognormal('f1m', math.log(0.00015), 1),
        'f2m': hp.lognormal('f2m', math.log(0.00015), 1),
        'f1i': hp.lognormal('f1i', math.log(0.00001), 1),
        'f2i': hp.lognormal('f2i', math.log(0.00001), 1),
        'f1a': hp.lognormal('f1a', math.log(0.0004), 1),
        'f2a': hp.lognormal('f2a', math.log(0.0006), 1),
    }

    best = fmin(
        wrap_cost(objective, timeout=480, iters=1),
        space=space,
        algo=tpe.suggest,
        max_evals=40000,
        trials=trials,
        max_queue_len=32,
    )

    # space = hp.uniform('x', -2, 2)
    # best = fmin(math.sin, hp.uniform('x', -2, 2), trials=trials, algo=tpe.suggest, max_evals=10)
>>>>>>> 5470cfb8
<|MERGE_RESOLUTION|>--- conflicted
+++ resolved
@@ -19,28 +19,6 @@
 class RobotArmDynamics:
     _optimized_params = {
         # Each element is a list as a convenience - for easy import from mongodb.
-<<<<<<< HEAD
-        "C_L": [7.754053340318941],
-        "EA": [228683.40910380596],
-        "I_a": [0.7998366012552908],
-        "I_i": [0.0000076247991338112775],
-        "J_m": [0.00007169807869039366],
-        "base_T": [103.33648180365707],
-        "f1a": [1.0054212586179159e-7],
-        "f1i": [0.000008759429298399925],
-        "f1m": [0.000733212725122382],
-        "f2a": [0.00007124624119157751],
-        "f2i": [0.00002654171589850479],
-        "f2m": [0.00003291848574352592],
-        "l_1": [0.12703456979972452],
-        "l_2": [0.15267175382956208],
-        "l_3": [0.17752707305351303],
-        "r_a": [0.01876925397249465],
-        "r_i": [0.010629471842817557],
-        "r_m": [0.014584106186187471],
-        "slope1": [-0.2406915305880129],
-        "slope2": [0.21543999065227667]
-=======
         "C_L": [6.6633544478366495],
         "EA": [174388.62144965833],
         "I_a": [0.7906157135035278],
@@ -61,12 +39,10 @@
         "r_m": [0.014895654953218457],
         "slope1": [-0.23723147775251083],
         "slope2": [0.21294515050284282]
->>>>>>> 5470cfb8
     }
     optimized_params = {k: v[0] for k, v in _optimized_params.items()}
 
     " Default parameters (empirical values used where possible) for the robot arm simulation"
-<<<<<<< HEAD
     r_m, r_i, r_a = 0.0122, 0.0122, 0.0189
     J_m, I_i, I_a = 8.235E-5, 2.4449E-6, 0.5472
     l_1, l_2, l_3 = 0.127, 0.1524, 0.1778
@@ -299,356 +275,4 @@
         jac[4, :] = [0, 0, 0, 0, 0, 1]
         jac[5, :] = 1 / self.I_a * ((dT_a_m - dT_i_a) * self.r_a + dfrictiona)
         # jac[4:6, :] = 0
-        return jac
-=======
-    defaults = {"r_m": 0.0122, "r_i": 0.0122, "r_a": 0.0189,
-                "J_m": 8.235E-5, "I_i": 2.4449E-6, "I_a": 0.5472,
-                "l_1": 0.127, "l_2": 0.1524, "l_3": 0.1778,
-                "EA": 7057.9,
-                "C_L": 7.449, "base_T": 150,
-                "slope1": 0., "slope2": 0.,
-                "f1m": 0, "f2m": 0,
-                "f1i": 0, "f2i": 0,
-                "f1a": 0, "f2a": 0,
-                }
-
-
-def ode(time, y, torque_estimator,
-        r_m, r_i, r_a,
-        J_m, I_i, I_a,
-        k_1, k_2, k_3,
-        d_1, d_2, d_3,
-        angle_m, angle_i, angle_a,
-        base_T, slope_1, slope_2,
-        f1m, f2m,
-        f1i, f2i,
-        f1a, f2a):
-    """
-    An ordinary differential equation describing the dynamics of the robot arm.
-
-    All values are in standard SI units. Length: m, Time: s, Mass: kg, etc.
-
-    Angular values follow the convention of (+) direction being CCW. Starting from the motor, the chain of components
-    (in CCW) direction is the
-    1. Motor
-    2. Belt (subscript 1, or _i_m)
-    3. Idler (Tensioner) pulley
-    4. Belt (subscript 2, or _a_i)
-    5. Arm pulley
-    6. Belt (subscript 3, or _m_a)
-
-    The robot arm does not roll on a flat surface. Depending on the position of the arm, there is torque induced by the
-    incline, which is estimated using the slope1 and slope2. This is calculated by
-                            T_arm = slope_1 * sin(y[4]) + slope_2 * cos(y[4])
-                            where y[4] is the arm angle
-    both slope_1 and slope_2 have units of Nm
-
-    Frictional torque will have 6 parameters: 2 for each pulley, all multiplied by the normal force on that pulley
-    f1m, f2m are for the motor. f1i, f2i are for the idler. f1a, f2a are for the arm.
-                            N = sqrt(T1**2 + T2**2 - 2 * T1 * T2 * cos(pi - theta))
-                            friction = -N * (f1 * sign(y[i]) + f2 * y[i])
-                        where y[i] is the [angular] velocity, and sign(y[i]) is the direction of travel. The sign
-                        function used is a sigmoid, to allow for differentiability.
-    f1 has units of m, and f2 has units of s.
-
-    Args:
-        time: Used to get the torque input, as an input to torque_estimator.
-        y: vector of length 6, with elements (motor {pos, vel}, idler {pos, vel}, and arm {pos, vel})
-        torque_estimator: a function, where torque_estimator(time) returns the motor torque at the specified time.
-        r_m: radius, motor pulley
-        r_i: radius, idler pulley
-        r_a: radius, arm
-        J_m: Moment of inertia, motor and armature assembly
-        I_i: Moment of inertia, idler
-        I_a: Moment of inertia, arm
-        k_1: Spring constant, belt 1 (units of N/m)
-        k_2: Spring constant, belt 2
-        k_3: Spring constant, belt 3
-        d_1: Dampening, belt 1 (Ns/m)
-        d_2: Dampening, belt 2
-        d_3: Dampening, belt 3
-        angle_m: the internal angle between the belts at the motor
-        angle_i: the internal angle between the belts at the idler
-        angle_a: the internal angle between the belts at the arm
-        base_T: Static / equilibrium tension of the belt.
-        slope_1: See above
-        slope_2: See above
-        f1m: See above
-        f2m: See above
-        f1i: See above
-        f2i: See above
-        f1a: See above
-        f2a: See above
-
-    Returns:
-        The derivative of y with respect to time.
-
-    """
-
-    torque = torque_estimator(time)
-    # torque = 0
-
-    # Calculate tensions
-    T_m_i, T_i_a, T_a_m = tensions(y, base_T, d_1, d_2, d_3, k_1, k_2, k_3, r_a, r_i, r_m)
-
-    # Accounting for non-level surfaces
-    T_arm = slope_1 * math.sin(y[4]) + slope_2 * math.cos(y[4])
-
-    # The normal force is calculated using cosine law
-    Nm, Ni, Na = normal_force(T_m_i, T_i_a, T_a_m, angle_m, angle_i, angle_a)
-
-    # Derivatives of positions and velocities (velocity and acceleration)
-    dy = np.empty_like(y)
-    dy[0] = y[1]
-    friction_m = -Nm * (f1m * ssign(y[1]) + f2m * y[1])
-    dy[1] = 1 / J_m * ((T_m_i - T_a_m) * r_m + torque + friction_m)
-
-    dy[2] = y[3]
-    friction_i = -Ni * (f1i * ssign(y[3]) + f2i * y[3])
-    dy[3] = 1 / I_i * ((T_i_a - T_m_i) * r_i + friction_i)
-
-    dy[4] = y[5]
-    friction_a = -Na * (f1a * ssign(y[5]) + f2a * y[5])
-    dy[5] = 1 / I_a * ((T_a_m - T_i_a) * r_a + T_arm + friction_a)
-    # dy[4:6] = 0
-
-    return dy
-
-
-def normal_force(T_m_i, T_i_a, T_a_m, angle_m, angle_i, angle_a):
-    Nm = math.sqrt(T_a_m ** 2 + T_m_i ** 2 - 2 * T_a_m * T_m_i * math.cos(math.pi - angle_m))
-    Ni = math.sqrt(T_m_i ** 2 + T_i_a ** 2 - 2 * T_m_i * T_i_a * math.cos(math.pi - angle_i))
-    Na = math.sqrt(T_i_a ** 2 + T_a_m ** 2 - 2 * T_i_a * T_a_m * math.cos(math.pi - angle_a))
-    return Nm, Ni, Na
-
-
-def tensions(y, base_T, d_1, d_2, d_3, k_1, k_2, k_3, r_a, r_i, r_m):
-    T_m_i = base_T + k_1 * (y[2] * r_i - y[0] * r_m) + d_1 * (y[3] * r_i - y[1] * r_m)
-    T_i_a = base_T + k_2 * (y[4] * r_a - y[2] * r_i) + d_2 * (y[5] * r_a - y[3] * r_i)
-    T_a_m = base_T + k_3 * (y[0] * r_m - y[4] * r_a) + d_3 * (y[1] * r_m - y[5] * r_a)
-    T_m_i = max(T_m_i, 0)
-    T_i_a = max(T_i_a, 0)
-    T_a_m = max(T_a_m, 0)
-    return T_m_i, T_i_a, T_a_m
-
-
-def ode_const(r_m=SystemProperties.defaults["r_m"], r_i=SystemProperties.defaults["r_i"],
-              r_a=SystemProperties.defaults["r_a"],
-
-              J_m=SystemProperties.defaults["J_m"], I_i=SystemProperties.defaults["I_i"],
-              I_a=SystemProperties.defaults["I_a"],
-
-              l_1=SystemProperties.defaults["l_1"], l_2=SystemProperties.defaults["l_2"],
-              l_3=SystemProperties.defaults["l_3"],
-
-              EA=SystemProperties.defaults["EA"],
-              C_L=SystemProperties.defaults["C_L"], base_T=SystemProperties.defaults["base_T"],
-
-              slope1=SystemProperties.defaults["slope1"], slope2=SystemProperties.defaults["slope2"],
-
-              f1m=SystemProperties.defaults["f1m"], f2m=SystemProperties.defaults["f2m"],
-              f1i=SystemProperties.defaults["f1i"], f2i=SystemProperties.defaults["f2i"],
-              f1a=SystemProperties.defaults["f1a"], f2a=SystemProperties.defaults["f2a"],
-              jac=False):
-    """
-
-    A constructor function that takes arguments describing the physical characteristics of the robot arm,
-    and returns an ode function that takes only two arguments:
-        dx/dt = f(x, t)
-    Args:
-        r_m: same as above
-        r_i: same as above
-        r_a: same as above
-        J_m: same as above
-        I_i: same as above
-        I_a: same as above
-        l_1: length of belt 1 (m)
-        l_2: length of belt 2
-        l_3: length of belt 3
-        EA: Young's modulus * cross sectional area of belt. Units of N
-        C_L: Dampening per unit length. Units of N/(m/s) / m = Ns/m^2
-        base_T: same as above
-        slope1: same as above
-        slope2: same as above
-        f1m: same as above
-        f2m: same as above
-        f1i: same as above
-        f2i: same as above
-        f1a: same as above
-        f2a: same as above
-        jac: Boolean. Whether to return the Jacobian of the ODE instead, d/dx (dx/dt)
-
-    Returns:
-        A callable function, of the form f(t,y) which returns one of two possibilities
-        if not jac:
-            returns a 6x1 vector of dy/dt
-        if jac:
-            returns a 6x6 gradient matrix, of d/dy (dy/dt)
-
-    """
-    # Stiffnesses (N/m)
-    # k_1, k_2, k_3 = (k * l_1, k * l_2, k * l_3 * 2 / 3)
-    k_1, k_2, k_3 = (EA / l_1, EA / l_2, EA / (l_3 * (2 / 3)))
-
-    # Dampening factors (kg/ (s))
-    d_1, d_2, d_3 = (C_L * l_1, C_L * l_2, C_L * (l_3 * 2 / 3))
-
-    # Inner angles of the belts
-    # angles = {
-    #     "m": get_angle(defaults["l_1"], defaults["l_3"], defaults["l_2"]),
-    #     "i": get_angle(defaults["l_1"], defaults["l_2"], defaults["l_3"]),
-    #     "a": get_angle(defaults["l_2"], defaults["l_3"], defaults["l_1"]),
-    # }
-    angle_m = get_angle(l_1, l_3, l_2)
-    angle_i = get_angle(l_1, l_2, l_3)
-    angle_a = get_angle(l_2, l_3, l_1)
-
-    if not jac:
-        # Set up the torque inputs
-        torque_interpolator = interpolate.interp1d(data["Time"],
-                                                   data["Torque"],
-                                                   bounds_error=False,
-                                                   fill_value="extrapolate"
-                                                   )
-
-        return partial(ode, torque_estimator=torque_interpolator,
-                       r_m=r_m, r_i=r_i, r_a=r_a,
-                       J_m=J_m, I_i=I_i, I_a=I_a,
-                       k_1=k_1, k_2=k_2, k_3=k_3,
-                       d_1=d_1, d_2=d_2, d_3=d_3,
-                       angle_m=angle_m, angle_i=angle_i, angle_a=angle_a,
-                       base_T=base_T, slope_1=slope1, slope_2=slope2,
-                       f1m=f1m, f2m=f2m, f1i=f1i, f2i=f2i, f1a=f1a, f2a=f2a)
-
-    else:
-        def J(t, y):
-            # Gradients of the tensions
-            dT_m_i = np.array([-k_1 * r_m, -d_1 * r_m, k_1 * r_i, d_1 * r_i, 0, 0])
-            dT_i_a = np.array([0, 0, -k_2 * r_i, -d_2 * r_i, k_2 * r_a, d_2 * r_a])
-            dT_a_m = np.array([k_3 * r_m, d_3 * r_m, 0, 0, -k_3 * r_a, -d_3 * r_a])
-
-            # Gradients of the frictions
-            # Friction is calculated as
-            #   friction_m = -Nm * (f1m * np.sign(y[1]) + f2m * y[1])
-            # Dependent on the normal forces Nm, Ni, and Na, calculated as
-            #   Nm = math.sqrt(T_a_m ** 2 + T_m_i ** 2
-            #                  - 2 * T_a_m * T_m_i * math.cos(math.pi - SystemProperties.angles["m"]))
-
-            # Note that d/dx sqrt(f(x)) = f'(x) / (2 * sqrt(x))
-            # and taking f(x) = a**2 + b**2 - 2 * a * b * cos(phi),
-            # f'(x) = 2 * a * a' + 2 * b * b' - 2 * cos(phi) * (a' * b + a * b')
-            # We have all the a', b' available.
-
-            T_m_i, T_i_a, T_a_m = tensions(y, base_T, d_1, d_2, d_3, k_1, k_2, k_3, r_a, r_i, r_m)
-            Nm, Ni, Na = normal_force(T_m_i, T_i_a, T_a_m, angle_m, angle_i, angle_a)
-
-            # Gradients of normal forces
-            dNm = ((T_a_m * dT_a_m
-                    + T_m_i * dT_m_i
-                    - (math.cos(math.pi - angle_m)
-                       * (dT_a_m * T_m_i + dT_m_i * T_a_m)))
-                   / (Nm + 1E-15))
-            dNi = ((T_m_i * dT_m_i
-                    + T_i_a * dT_i_a
-                    - (math.cos(math.pi - angle_i)
-                       * (dT_m_i * T_i_a + dT_i_a * T_m_i)))
-                   / (Ni + 1E-15))
-            dNa = ((T_i_a * dT_i_a
-                    + T_a_m * dT_a_m
-                    - (math.cos(math.pi - angle_a)
-                       * (dT_i_a * T_a_m + dT_a_m * T_i_a)))
-                   / (Na + 1E-15))
-
-            # Calculate the gradient of friction:
-            #   friction_m = -Nm * (f1m * ssign(y[1]) + f2m * y[1])
-            dfrictionm = -dNm * (f2m * y[1]) - np.eye(6)[1] * Nm * (f1m * dssign(y[1]) + f2m)
-            dfrictioni = -dNi * (f2i * y[3]) - np.eye(6)[3] * Nm * (f1i * dssign(y[3]) + f2i)
-            dfrictiona = -dNa * (f2a * y[5]) - np.eye(6)[5] * Nm * (f1a * dssign(y[5]) + f2a)
-
-            # Calculate the final gradient: d/dy ( dy/dt )
-            jac = np.zeros((6, 6))
-            jac[0, :] = [0, 1, 0, 0, 0, 0]
-            jac[1, :] = 1 / J_m * ((dT_m_i - dT_a_m) * r_m + dfrictionm)
-            jac[2, :] = [0, 0, 0, 1, 0, 0]
-            jac[3, :] = 1 / I_i * ((dT_i_a - dT_m_i) * r_i + dfrictioni)
-            jac[4, :] = [0, 0, 0, 0, 0, 1]
-            jac[5, :] = 1 / I_a * ((dT_a_m - dT_i_a) * r_a + dfrictiona)
-            # jac[4:6, :] = 0
-            return jac
-
-        return J
-
-
-def objective(x: Union[list, dict], tight_tol=True, argnames=None):
-    """ Same function signature as ode_const(). Used to define the objective for hyperopt """
-    if isinstance(x, dict):
-        kwargs = x
-    else:
-        # sensitivity_test does not supply arguments as dict
-        kwargs = {k: v for k, v in zip(argnames, x)}
-    odefun = ode_const(**kwargs)
-
-    y0 = np.array([5.33249302e-01, 0, 5.33249314e-01, 0, 0.344213835078322, 0])
-
-    start = time.time()
-    tol_params = dict() if tight_tol else {"rtol": 1E-2, "atol": 1E-4}
-    results = integrate.solve_ivp(
-        fun=odefun,
-        t_span=(0, 40),
-        y0=y0,
-        t_eval=data["Time"],
-        method='LSODA',
-        jac=ode_const(jac=True, **kwargs),
-        **tol_params,
-    )
-
-    return {
-        # Main results
-        'loss': np.sum((results.y[4, :] - data["Angle"].values) ** 2),
-        'status': STATUS_OK,
-
-        # Other results
-        'start_time': start,
-        'elapsed': time.time() - start,
-        # 'responses': results.y.tostring()
-    }
-
-
-if __name__ == "__main__":
-    trials = MongoTrials(r'mongo://melco.cs.ualberta.ca:27017/rasim_db/jobs',
-                         exp_key='exp16-fixed-angles')
-    space = {
-        'r_m': hp.uniform('r_m', 0.01, 0.015),
-        'r_i': hp.uniform('r_i', 0.01, 0.015),
-        'r_a': hp.uniform('r_a', 0.017, 0.021),
-        'J_m': hp.loguniform('J_m', -11, -8),
-        'I_i': hp.loguniform('I_i', -15, -11),
-        'I_a': hp.uniform('I_a', 0.3, 0.8),
-        'l_1': hp.uniform('l_1', 0.126, 0.128),
-        'l_2': hp.uniform('l_2', 0.1515, 0.1535),
-        'l_3': hp.uniform('l_3', 0.177, 0.179),
-        'slope1': hp.normal('slope1', -0.28, 0.02),
-        'slope2': hp.normal('slope2', 0.21, 0.02),
-        'EA': hp.loguniform('EA', 8, 12.5),
-        'C_L': hp.uniform('C_L', 5, 10),
-        'base_T': hp.uniform('base_T', 100, 200),
-        'f1m': hp.lognormal('f1m', math.log(0.00015), 1),
-        'f2m': hp.lognormal('f2m', math.log(0.00015), 1),
-        'f1i': hp.lognormal('f1i', math.log(0.00001), 1),
-        'f2i': hp.lognormal('f2i', math.log(0.00001), 1),
-        'f1a': hp.lognormal('f1a', math.log(0.0004), 1),
-        'f2a': hp.lognormal('f2a', math.log(0.0006), 1),
-    }
-
-    best = fmin(
-        wrap_cost(objective, timeout=480, iters=1),
-        space=space,
-        algo=tpe.suggest,
-        max_evals=40000,
-        trials=trials,
-        max_queue_len=32,
-    )
-
-    # space = hp.uniform('x', -2, 2)
-    # best = fmin(math.sin, hp.uniform('x', -2, 2), trials=trials, algo=tpe.suggest, max_evals=10)
->>>>>>> 5470cfb8
+        return jac